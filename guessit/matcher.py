--- conflicted
+++ resolved
@@ -361,56 +361,17 @@
         # 1- first split our path into dirs + basename + ext
         match_tree = split_path_components(filename)
 
-<<<<<<< HEAD
         # try to detect the file type
         filetype, other = guess_filetype(filename, filetype)
-=======
-        fileext = match_tree.pop(-1)[1:].lower()
-        if fileext in subtitle_exts:
-            if 'movie' in filetype:
-                filetype = 'moviesubtitle'
-            elif 'episode' in filetype:
-                filetype = 'episodesubtitle'
-            else:
-                filetype = 'subtitle'
-            extguess = guessed({ 'container': fileext }, confidence = 1.0)
-        elif fileext in video_exts:
-            extguess = guessed({ 'container': fileext }, confidence = 1.0)
-        else:
-            extguess = guessed({ 'extension':  fileext}, confidence = 1.0)
-
-        # TODO: depending on the extension, we could already grab some info and maybe specialized
-        #       guessers, eg: a lang parser for idx files, an automatic detection of the language
-        #       for srt files, a video metadata extractor for avi, mkv, ...
+        guessed({ 'type': filetype }, confidence = 1.0)
+        extguess = guessed(other, confidence = 1.0)
 
         # guess the mimetype of the filename
         # TODO: handle other mimetypes not found on the default type_maps
         # mimetypes.types_map['.srt']='text/subtitle'
         mime, _ = mimetypes.guess_type(filename, strict=False)
-        if not mime is None:
-            guessed({ 'mime': mime }, confidence = 1.0)
-        
-        # if we are on autodetect, try to do it now so we can tell the
-        # guess_groups function what type of info it should be looking for
-        if filetype in ('autodetect', 'subtitle'):
-            for rexp, confidence, span_adjust in episode_rexps:
-                match = re.search(rexp, filename, re.IGNORECASE)
-                if match:
-                    if filetype == 'autodetect':
-                        filetype = 'episode'
-                    elif filetype == 'subtitle':
-                        filetype = 'episodesubtitle'
-                    break
-
-            # if no episode info found, assume it's a movie
-            if filetype == 'autodetect':
-                filetype = 'movie'
-            elif filetype == 'subtitle':
-                filetype = 'moviesubtitle'
-
->>>>>>> 1e008466
-        guessed({ 'type': filetype }, confidence = 1.0)
-        extguess = guessed(other, confidence = 1.0)
+        if mime is not None:
+            guessed({ 'mimetype': mime }, confidence = 1.0)
 
         # remove the extension from the match tree, as all indices relative
         # the the filename groups assume the basename is the last one
