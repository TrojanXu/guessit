--- conflicted
+++ resolved
@@ -2196,7 +2196,17 @@
   video_codec: h265
   website: www.site.com
 
-<<<<<<< HEAD
+? Vice.News.Tonight.2016.10.10.1080p.HBO.WEBRip.AAC2.0.H.264-monkee
+: title: Vice News Tonight
+  date: 2016-10-10
+  screen_size: 1080p
+  format: WEBRip
+  audio_codec: AAC
+  audio_channels: '2.0'
+  video_codec: h264
+  release_group: monkee
+  type: episode
+
 # Streaming service: Amazon
 ? Show.Name.S07E04.Service.1080p.AMZN.WEBRip.DD+5.1.x264
 : title: Show Name
@@ -2396,18 +2406,11 @@
   episode_title: Team A vs Team B
   screen_size: 720p
   streaming_service: NBA TV
-=======
-? Vice.News.Tonight.2016.10.10.1080p.HBO.WEBRip.AAC2.0.H.264-monkee
-: title: Vice News Tonight
-  date: 2016-10-10
-  screen_size: 1080p
->>>>>>> 56dc4f3c
   format: WEBRip
   audio_codec: AAC
   audio_channels: '2.0'
   video_codec: h264
   release_group: monkee
-<<<<<<< HEAD
   type: episode
 
 # Streaming service: ePix
@@ -2604,6 +2607,4 @@
   episode_title: '768660'
   season: 8
   title: frasier
-=======
->>>>>>> 56dc4f3c
   type: episode