--- conflicted
+++ resolved
@@ -2634,7 +2634,6 @@
   title: frasier
   type: episode
 
-<<<<<<< HEAD
 ? Show.Name.S03E15.480p.177mb.Proper.HDTV.x264
 : title: Show Name
   season: 3
@@ -2667,7 +2666,8 @@
   proper_count: 1
   format: HDTV
   video_codec: h264
-=======
+  type: episode
+
 ? Some.Show.S02E14.1080p.HDTV.X264-reenc.GROUP
 ? Some.Show.S02E14.1080p.HDTV.X264-re-enc.GROUP
 ? Some.Show.S02E14.1080p.HDTV.X264-re-encoded.GROUP
@@ -2680,8 +2680,8 @@
   video_codec: h264
   other: ReEncoded
   release_group: GROUP
->>>>>>> 644c8b8a
-  type: episode
+  type: episode
+
 # DDP is DD+
 ? Show.Name.2016.S01E01.2160p.AMZN.WEBRip.DDP5.1.x264-Group
 : title: Show Name
