? __default__
: type: episode

? Series/Californication/Season 2/Californication.2x05.Vaginatown.HDTV.XviD-0TV.avi
: title: Californication
  season: 2
  episode: 5
  episode_title: Vaginatown
  format: HDTV
  video_codec: XviD
  release_group: 0TV
  container: avi

? Series/dexter/Dexter.5x02.Hello,.Bandit.ENG.-.sub.FR.HDTV.XviD-AlFleNi-TeaM.[tvu.org.ru].avi
: title: Dexter
  season: 5
  episode: 2
  episode_title: Hello, Bandit
  language: English
  subtitle_language: French
  format: HDTV
  video_codec: XviD
  release_group: AlFleNi-TeaM
  website: tvu.org.ru
  container: avi

? Series/Treme/Treme.1x03.Right.Place,.Wrong.Time.HDTV.XviD-NoTV.avi
: title: Treme
  season: 1
  episode: 3
  episode_title: Right Place, Wrong Time
  format: HDTV
  video_codec: XviD
  release_group: NoTV

? Series/Duckman/Duckman - S1E13 Joking The Chicken (unedited).avi
: title: Duckman
  season: 1
  episode: 13
  episode_title: Joking The Chicken

? Series/Simpsons/Saison 12 Français/Simpsons,.The.12x08.A.Bas.Le.Sergent.Skinner.FR.avi
: title: The Simpsons
  season: 12
  episode: 8
  episode_title: A Bas Le Sergent Skinner
  language: French

? Series/Duckman/Duckman - 101 (01) - 20021107 - I, Duckman.avi
: title: Duckman
  season: 1
  episode: 1
  episode_title: I, Duckman
  date: 2002-11-07

? Series/Simpsons/Saison 12 Français/Simpsons,.The.12x08.A.Bas.Le.Sergent.Skinner.FR.avi
: title: The Simpsons
  season: 12
  episode: 8
  episode_title: A Bas Le Sergent Skinner
  language: French

? Series/Futurama/Season 3 (mkv)/[™] Futurama - S03E22 - Le chef de fer à 30% ( 30 Percent Iron Chef ).mkv
: title: Futurama
  season: 3
  episode: 22
  episode_title: Le chef de fer à 30%

? Series/The Office/Season 6/The Office - S06xE01.avi
: title: The Office
  season: 6
  episode: 1

? series/The Office/Season 4/The Office [401] Fun Run.avi
: title: The Office
  season: 4
  episode: 1
  episode_title: Fun Run

? Series/Mad Men Season 1 Complete/Mad.Men.S01E01.avi
: title: Mad Men
  season: 1
  episode: 1
  other: Complete

? series/Psych/Psych S02 Season 2 Complete English DVD/Psych.S02E02.65.Million.Years.Off.avi
: title: Psych
  season: 2
  episode: 2
  episode_title: 65 Million Years Off
  language: english
  format: DVD
  other: Complete

? series/Psych/Psych S02 Season 2 Complete English DVD/Psych.S02E03.Psy.Vs.Psy.Français.srt
: title: Psych
  season: 2
  episode: 3
  episode_title: Psy Vs Psy
  format: DVD
  language: English
  subtitle_language: French
  other: Complete

? Series/Pure Laine/Pure.Laine.1x01.Toutes.Couleurs.Unies.FR.(Québec).DVB-Kceb.[tvu.org.ru].avi
: title: Pure Laine
  season: 1
  episode: 1
  episode_title: Toutes Couleurs Unies
  format: DVB
  release_group: Kceb
  language: french
  website: tvu.org.ru

? Series/Pure Laine/2x05 - Pure Laine - Je Me Souviens.avi
: title: Pure Laine
  season: 2
  episode: 5
  episode_title: Je Me Souviens

? Series/Tout sur moi/Tout sur moi - S02E02 - Ménage à trois (14-01-2008) [Rip by Ampli].avi
: title: Tout sur moi
  season: 2
  episode: 2
  episode_title: Ménage à trois
  date: 2008-01-14

? The.Mentalist.2x21.18-5-4.ENG.-.sub.FR.HDTV.XviD-AlFleNi-TeaM.[tvu.org.ru].avi
: title: The Mentalist
  season: 2
  episode: 21
  episode_title: 18-5-4
  language: english
  subtitle_language: french
  format: HDTV
  video_codec: XviD
  release_group: AlFleNi-TeaM
  website: tvu.org.ru

? series/__ Incomplete __/Dr Slump (Catalan)/Dr._Slump_-_003_DVB-Rip_Catalan_by_kelf.avi
: title: Dr Slump
  episode: 3
  format: DVB
  language: catalan

# Disabling this test because it just doesn't looks like a serie ...
#? series/Ren and Stimpy - Black_hole_[DivX].avi
#: title: Ren and Stimpy
#  episode_title: Black hole
#  video_codec: DivX

# Disabling this test because it just doesn't looks like a serie ...
# ? Series/Walt Disney/Donald.Duck.-.Good.Scouts.[www.bigernie.jump.to].avi
#: title: Donald Duck
#  episode_title: Good Scouts
#  website: www.bigernie.jump.to

? Series/Neverwhere/Neverwhere.05.Down.Street.[tvu.org.ru].avi
: title: Neverwhere
  episode: 5
  episode_title: Down Street
  website: tvu.org.ru

? Series/South Park/Season 4/South.Park.4x07.Cherokee.Hair.Tampons.DVDRip.[tvu.org.ru].avi
: title: South Park
  season: 4
  episode: 7
  episode_title: Cherokee Hair Tampons
  format: DVD
  website: tvu.org.ru

? Series/Kaamelott/Kaamelott - Livre V - Ep 23 - Le Forfait.avi
: title: Kaamelott
  alternative_title: Livre V
  episode: 23
  episode_title: Le Forfait

? Series/Duckman/Duckman - 110 (10) - 20021218 - Cellar Beware.avi
: title: Duckman
  season: 1
  episode: 10
  date: 2002-12-18
  episode_title: Cellar Beware

# Removing this test because it doesn't look like a series
# ? Series/Ren & Stimpy/Ren And Stimpy - Onward & Upward-Adult Party Cartoon.avi
# : title: Ren And Stimpy
#   episode_title: Onward & Upward-Adult Party Cartoon

? Series/Breaking Bad/Minisodes/Breaking.Bad.(Minisodes).01.Good.Cop.Bad.Cop.WEBRip.XviD.avi
: title: Breaking Bad
  episode_format: Minisode
  episode: 1
  episode_title: Good Cop Bad Cop
  format: WEBRip
  video_codec: XviD

? Series/My Name Is Earl/My.Name.Is.Earl.S01Extras.-.Bad.Karma.DVDRip.XviD.avi
: title: My Name Is Earl
  season: 1
  episode_title: Extras - Bad Karma
  format: DVD
  episode_details: Extras
  video_codec: XviD

? series/Freaks And Geeks/Season 1/Episode 4 - Kim Kelly Is My Friend-eng(1).srt
: title: Freaks And Geeks
  season: 1
  episode: 4
  episode_title: Kim Kelly Is My Friend
  subtitle_language: English  # This is really a subtitle_language, despite guessit 1.x assert for language.

? /mnt/series/The Big Bang Theory/S01/The.Big.Bang.Theory.S01E01.mkv
: title: The Big Bang Theory
  season: 1
  episode: 1

? /media/Parks_and_Recreation-s03-e01.mkv
: title: Parks and Recreation
  season: 3
  episode: 1

? /media/Parks_and_Recreation-s03-e02-Flu_Season.mkv
: title: Parks and Recreation
  season: 3
  episode_title: Flu Season
  episode: 2

? /media/Parks_and_Recreation-s03-x01.mkv
: title: Parks and Recreation
  season: 3
  episode: 1

? /media/Parks_and_Recreation-s03-x02-Gag_Reel.mkv
: title: Parks and Recreation
  season: 3
  episode: 2
  episode_title: Gag Reel

? /media/Band_of_Brothers-e01-Currahee.mkv
: title: Band of Brothers
  episode: 1
  episode_title: Currahee

? /media/Band_of_Brothers-x02-We_Stand_Alone_Together.mkv
: title: Band of Brothers
  bonus: 2
  bonus_title: We Stand Alone Together

? /TV Shows/Mad.M-5x9.mkv
: title: Mad M
  season: 5
  episode: 9

? /TV Shows/new.girl.117.hdtv-lol.mp4
: title: new girl
  season: 1
  episode: 17
  format: HDTV
  release_group: lol

? Kaamelott - 5x44x45x46x47x48x49x50.avi
: title: Kaamelott
  season: 5
  episode: [44, 45, 46, 47, 48, 49, 50]

? Example S01E01-02.avi
? Example S01E01E02.avi
: title: Example
  season: 1
  episode: [1, 2]

? Series/Baccano!/Baccano!_-_T1_-_Trailer_-_[Ayu](dae8173e).mkv
: title: Baccano!
  other: Trailer
  release_group: Ayu
  episode_title: T1
  crc32: dae8173e

? Series/Doctor Who (2005)/Season 06/Doctor Who (2005) - S06E01 - The Impossible Astronaut (1).avi
: title: Doctor Who
  year: 2005
  season: 6
  episode: 1
  episode_title: The Impossible Astronaut

? The Sopranos - [05x07] - In Camelot.mp4
: title: The Sopranos
  season: 5
  episode: 7
  episode_title: In Camelot

? The.Office.(US).1x03.Health.Care.HDTV.XviD-LOL.avi
: title: The Office
  country: US
  season: 1
  episode: 3
  episode_title: Health Care
  format: HDTV
  video_codec: XviD
  release_group: LOL

? /Volumes/data-1/Series/Futurama/Season 3/Futurama_-_S03_DVD_Bonus_-_Deleted_Scenes_Part_3.ogm
: title: Futurama
  season: 3
  part: 3
  other: Bonus
  episode_title: Deleted Scenes
  format: DVD

? Ben.and.Kate.S01E02.720p.HDTV.X264-DIMENSION.mkv
: title: Ben and Kate
  season: 1
  episode: 2
  screen_size: 720p
  format: HDTV
  video_codec: h264
  release_group: DIMENSION

? /volume1/TV Series/Drawn Together/Season 1/Drawn Together 1x04 Requiem for a Reality Show.avi
: title: Drawn Together
  season: 1
  episode: 4
  episode_title: Requiem for a Reality Show

? Sons.of.Anarchy.S05E06.720p.WEB.DL.DD5.1.H.264-CtrlHD.mkv
: title: Sons of Anarchy
  season: 5
  episode: 6
  screen_size: 720p
  format: WEB-DL
  audio_channels: "5.1"
  audio_codec: DolbyDigital
  video_codec: h264
  release_group: CtrlHD

? /media/bdc64bfe-e36f-4af8-b550-e6fd2dfaa507/TV_Shows/Doctor Who (2005)/Saison 6/Doctor Who (2005) - S06E13 - The Wedding of River Song.mkv
: title: Doctor Who
  season: 6
  episode: 13
  year: 2005
  episode_title: The Wedding of River Song
  uuid: bdc64bfe-e36f-4af8-b550-e6fd2dfaa507

? /mnt/videos/tvshows/Doctor Who/Season 06/E13 - The Wedding of River Song.mkv
: title: Doctor Who
  season: 6
  episode: 13
  episode_title: The Wedding of River Song

? The.Simpsons.S24E03.Adventures.in.Baby-Getting.720p.WEB-DL.DD5.1.H.264-CtrlHD.mkv
: title: The Simpsons
  season: 24
  episode: 3
  episode_title: Adventures in Baby-Getting
  screen_size: 720p
  format: WEB-DL
  audio_channels: "5.1"
  audio_codec: DolbyDigital
  video_codec: h264
  release_group: CtrlHD

? /home/disaster/Videos/TV/Merlin/merlin_2008.5x02.arthurs_bane_part_two.repack.720p_hdtv_x264-fov.mkv
: title: merlin
  season: 5
  episode: 2
  part: 2
  episode_title: arthurs bane
  screen_size: 720p
  format: HDTV
  video_codec: h264
  release_group: fov
  year: 2008
  other: Proper
  proper_count: 1

? "Da Vinci's Demons - 1x04 - The Magician.mkv"
: title: "Da Vinci's Demons"
  season: 1
  episode: 4
  episode_title: The Magician

? CSI.S013E18.Sheltered.720p.WEB-DL.DD5.1.H.264.mkv
: title: CSI
  season: 13
  episode: 18
  episode_title: Sheltered
  screen_size: 720p
  format: WEB-DL
  audio_channels: "5.1"
  audio_codec: DolbyDigital
  video_codec: h264

? Game of Thrones S03E06 1080i HDTV DD5.1 MPEG2-TrollHD.ts
: title: Game of Thrones
  season: 3
  episode: 6
  screen_size: 1080i
  format: HDTV
  audio_channels: "5.1"
  audio_codec: DolbyDigital
  video_codec: Mpeg2
  release_group: TrollHD

? gossip.girl.s01e18.hdtv.xvid-2hd.eng.srt
: title: gossip girl
  season: 1
  episode: 18
  format: HDTV
  video_codec: XviD
  release_group: 2hd
  subtitle_language: english

? Wheels.S03E01E02.720p.HDTV.x264-IMMERSE.mkv
: title: Wheels
  season: 3
  episode: [1, 2]
  screen_size: 720p
  format: HDTV
  video_codec: h264
  release_group: IMMERSE

? Wheels.S03E01-02.720p.HDTV.x264-IMMERSE.mkv
: title: Wheels
  season: 3
  episode: [1, 2]
  screen_size: 720p
  format: HDTV
  video_codec: h264
  release_group: IMMERSE

? Wheels.S03E01-E02.720p.HDTV.x264-IMMERSE.mkv
: title: Wheels
  season: 3
  episode: [1, 2]
  screen_size: 720p
  format: HDTV
  video_codec: h264
  release_group: IMMERSE

? Wheels.S03E01-04.720p.HDTV.x264-IMMERSE.mkv
: title: Wheels
  season: 3
  episode: [1, 2, 3, 4]
  screen_size: 720p
  format: HDTV
  video_codec: h264
  release_group: IMMERSE

? Marvels.Agents.of.S.H.I.E.L.D-S01E06.720p.HDTV.X264-DIMENSION.mkv
: title: Marvels Agents of S.H.I.E.L.D
  season: 1
  episode: 6
  screen_size: 720p
  format: HDTV
  video_codec: h264
  release_group: DIMENSION

? Marvels.Agents.of.S.H.I.E.L.D.S01E06.720p.HDTV.X264-DIMENSION.mkv
: title: Marvels Agents of S.H.I.E.L.D.
  season: 1
  episode: 6
  screen_size: 720p
  format: HDTV
  video_codec: h264
  release_group: DIMENSION

? Marvels.Agents.of.S.H.I.E.L.D..S01E06.720p.HDTV.X264-DIMENSION.mkv
: title: Marvels Agents of S.H.I.E.L.D.
  season: 1
  episode: 6
  screen_size: 720p
  format: HDTV
  video_codec: h264
  release_group: DIMENSION

? Series/Friday Night Lights/Season 1/Friday Night Lights S01E19 - Ch-Ch-Ch-Ch-Changes.avi
: title: Friday Night Lights
  season: 1
  episode: 19
  episode_title: Ch-Ch-Ch-Ch-Changes

? Dexter Saison VII FRENCH.BDRip.XviD-MiND.nfo
: title: Dexter
  season: 7
  video_codec: XviD
  language: French
  format: BluRay
  release_group: MiND

? Dexter Saison sept FRENCH.BDRip.XviD-MiND.nfo
: title: Dexter
  season: 7
  video_codec: XviD
  language: French
  format: BluRay
  release_group: MiND

? "Pokémon S16 - E29 - 1280*720 HDTV VF.mkv"
: title: Pokémon
  format: HDTV
  language: French
  season: 16
  episode: 29
  screen_size: 720p

? One.Piece.E576.VOSTFR.720p.HDTV.x264-MARINE-FORD.mkv
: episode: 576
  video_codec: h264
  format: HDTV
  title: One Piece
  release_group: MARINE-FORD
  subtitle_language: French
  screen_size: 720p

? Dexter.S08E12.FINAL.MULTi.1080p.BluRay.x264-MiND.mkv
: video_codec: h264
  episode: 12
  season: 8
  format: BluRay
  title: Dexter
  other: FINAL
  language: Multiple languages
  release_group: MiND
  screen_size: 1080p

? One Piece - E623 VOSTFR HD [www.manga-ddl-free.com].mkv
: website: www.manga-ddl-free.com
  episode: 623
  subtitle_language: French
  title: One Piece
  other: HD

? Falling Skies Saison 1.HDLight.720p.x264.VFF.mkv
: language: French
  screen_size: 720p
  season: 1
  title: Falling Skies
  video_codec: h264
  other: HDLight

? Sleepy.Hollow.S01E09.720p.WEB-DL.DD5.1.H.264-BP.mkv
: episode: 9
  video_codec: h264
  format: WEB-DL
  title: Sleepy Hollow
  audio_channels: "5.1"
  screen_size: 720p
  season: 1
  video_profile: BP
  audio_codec: DolbyDigital

? Sleepy.Hollow.S01E09.720p.WEB-DL.DD5.1.H.264-BS.mkv
: episode: 9
  video_codec: h264
  format: WEB-DL
  title: Sleepy Hollow
  audio_channels: "5.1"
  screen_size: 720p
  season: 1
  release_group: BS
  audio_codec: DolbyDigital

? Battlestar.Galactica.S00.Pilot.FRENCH.DVDRip.XviD-NOTAG.avi
: title: Battlestar Galactica
  season: 0
  episode_details: Pilot
  episode_title: Pilot
  language: French
  format: DVD
  video_codec: XviD
  release_group: NOTAG

? The Big Bang Theory S00E00 Unaired Pilot VOSTFR TVRip XviD-VioCs
: title: The Big Bang Theory
  season: 0
  episode: 0
  subtitle_language: French
  format: TV
  video_codec: XviD
  release_group: VioCs
  episode_details: [Unaired, Pilot]

? The Big Bang Theory S01E00 PROPER Unaired Pilot TVRip XviD-GIGGITY
: title: The Big Bang Theory
  season: 1
  episode: 0
  format: TV
  video_codec: XviD
  release_group: GIGGITY
  other: Proper
  proper_count: 1
  episode_details: [Unaired, Pilot]

? Pawn.Stars.S2014E18.720p.HDTV.x264-KILLERS
: title: Pawn Stars
  season: 2014
  year: 2014
  episode: 18
  screen_size: 720p
  format: HDTV
  video_codec: h264
  release_group: KILLERS

? 2.Broke.Girls.S03E10.480p.HDTV.x264-mSD.mkv
: title: 2 Broke Girls
  season: 3
  episode: 10
  screen_size: 480p
  format: HDTV
  video_codec: h264
  release_group: mSD

? House.of.Cards.2013.S02E03.1080p.NF.WEBRip.DD5.1.x264-NTb.mkv
? House.of.Cards.2013.S02E03.1080p.Netflix.WEBRip.DD5.1.x264-NTb.mkv
: title: House of Cards
  year: 2013
  season: 2
  episode: 3
  screen_size: 1080p
  streaming_service: Netflix
  format: WEBRip
  audio_channels: "5.1"
  audio_codec: DolbyDigital
  video_codec: h264
  release_group: NTb

? the.100.109.hdtv-lol.mp4
: title: the 100
  season: 1
  episode: 9
  format: HDTV
  release_group: lol

? Criminal.Minds.5x03.Reckoner.ENG.-.sub.FR.HDTV.XviD-STi.[tvu.org.ru].avi
: title: Criminal Minds
  language: English
  subtitle_language: French
  season: 5
  episode: 3
  video_codec: XviD
  format: HDTV
  website: tvu.org.ru
  release_group: STi
  episode_title: Reckoner

? 03-Criminal.Minds.avi
: title: Criminal Minds
  episode: 3

? '[Evil-Saizen]_Laughing_Salesman_14_[DVD][1C98686A].mkv'
: crc32: 1C98686A
  episode: 14
  format: DVD
  release_group: Evil-Saizen
  title: Laughing Salesman

? '[Kaylith] Zankyou no Terror - 04 [480p][B4D4514E].mp4'
: crc32: B4D4514E
  episode: 4
  release_group: Kaylith
  screen_size: 480p
  title: Zankyou no Terror

? '[PuyaSubs!] Seirei Tsukai no Blade Dance - 05 [720p][32DD560E].mkv'
: crc32: 32DD560E
  episode: 5
  release_group: PuyaSubs!
  screen_size: 720p
  title: Seirei Tsukai no Blade Dance

? '[Doremi].Happiness.Charge.Precure.27.[1280x720].[DC91581A].mkv'
: crc32: DC91581A
  episode: 27
  release_group: Doremi
  screen_size: 720p
  title: Happiness Charge Precure

? "[Daisei] Free!：Iwatobi Swim Club - 01 ~ (BD 720p 10-bit AAC) [99E8E009].mkv"
: audio_codec: AAC
  crc32: 99E8E009
  episode: 1
  format: BluRay
  release_group: Daisei
  screen_size: 720p
  title: Free!：Iwatobi Swim Club
  video_profile: 10bit

? '[Tsundere] Boku wa Tomodachi ga Sukunai - 03 [BDRip h264 1920x1080 10bit FLAC][AF0C22CC].mkv'
: audio_codec: FLAC
  crc32: AF0C22CC
  episode: 3
  format: BluRay
  release_group: Tsundere
  screen_size: 1080p
  title: Boku wa Tomodachi ga Sukunai
  video_codec: h264
  video_profile: 10bit

? '[t.3.3.d]_Mikakunin_de_Shinkoukei_-_12_[720p][5DDC1352].mkv'
: crc32: 5DDC1352
  episode: 12
  screen_size: 720p
  title: Mikakunin de Shinkoukei
  release_group: t.3.3.d

? '[Anime-Koi] Sabagebu! - 06 [h264-720p][ABB3728A].mkv'
: crc32: ABB3728A
  episode: 6
  release_group: Anime-Koi
  screen_size: 720p
  title: Sabagebu!
  video_codec: h264

? '[aprm-Diogo4D] [BD][1080p] Nagi no Asukara 08 [4D102B7C].mkv'
: crc32: 4D102B7C
  episode: 8
  format: BluRay
  release_group: aprm-Diogo4D
  screen_size: 1080p
  title: Nagi no Asukara

? '[Akindo-SSK] Zankyou no Terror - 05 [720P][Sub_ITA][F5CCE87C].mkv'
: crc32: F5CCE87C
  episode: 5
  release_group: Akindo-SSK
  screen_size: 720p
  title: Zankyou no Terror
  subtitle_language: it

? Naruto Shippuden Episode 366 VOSTFR.avi
: episode: 366
  title: Naruto Shippuden
  subtitle_language: fr

? Naruto Shippuden Episode 366v2 VOSTFR.avi
: episode: 366
  version: 2
  title: Naruto Shippuden
  subtitle_language: fr

? '[HorribleSubs] Ao Haru Ride - 06 [480p].mkv'
: episode: 6
  release_group: HorribleSubs
  screen_size: 480p
  title: Ao Haru Ride

? '[DeadFish] Tari Tari - 01 [BD][720p][AAC].mp4'
: audio_codec: AAC
  episode: 1
  format: BluRay
  release_group: DeadFish
  screen_size: 720p
  title: Tari Tari

? '[NoobSubs] Sword Art Online II 06 (720p 8bit AAC).mp4'
: audio_codec: AAC
  episode: 6
  release_group: NoobSubs
  screen_size: 720p
  title: Sword Art Online II
  video_profile: 8bit

? '[DeadFish] 01 - Tari Tari [BD][720p][AAC].mp4'
: audio_codec: AAC
  episode: 1
  format: BluRay
  release_group: DeadFish
  screen_size: 720p
  title: Tari Tari

? '[NoobSubs] 06 Sword Art Online II (720p 8bit AAC).mp4'
: audio_codec: AAC
  episode: 6
  release_group: NoobSubs
  screen_size: 720p
  title: Sword Art Online II
  video_profile: 8bit

? '[DeadFish] 12 - Tari Tari [BD][720p][AAC].mp4'
: audio_codec: AAC
  episode: 12
  format: BluRay
  release_group: DeadFish
  screen_size: 720p
  title: Tari Tari

? Something.Season.2.1of4.Ep.Title.HDTV.torrent
: episode_count: 4
  episode: 1
  format: HDTV
  season: 2
  title: Something
  episode_title: Title
  container: torrent

? Something.Season.2of5.3of9.Ep.Title.HDTV.torrent
: episode_count: 9
  episode: 3
  format: HDTV
  season: 2
  season_count: 5
  title: Something
  episode_title: Title
  container: torrent

? Something.Other.Season.3of5.Complete.HDTV.torrent
: format: HDTV
  other: Complete
  season: 3
  season_count: 5
  title: Something Other
  container: torrent

? Something.Other.Season.1-3.avi
: season: [1, 2, 3]
  title: Something Other

? Something.Other.Season.1&3.avi
: season: [1, 3]
  title: Something Other

? Something.Other.Season.1&3-1to12ep.avi
: season: [1, 3]
  title: Something Other

? W2Test.123.HDTV.XViD-FlexGet
: episode: 23
  season: 1
  format: HDTV
  release_group: FlexGet
  title: W2Test
  video_codec: XviD

? W2Test.123.HDTV.XViD-FlexGet
: options: --episode-prefer-number
  episode: 123
  format: HDTV
  release_group: FlexGet
  title: W2Test
  video_codec: XviD

? FooBar.0307.PDTV-FlexGet
: episode: 7
  format: DVB
  release_group: FlexGet
  season: 3
  title: FooBar

? FooBar.0307.PDTV-FlexGet
? FooBar.307.PDTV-FlexGet
: options: --episode-prefer-number
  episode: 307
  format: DVB
  release_group: FlexGet
  title: FooBar

? FooBar.07.PDTV-FlexGet
: options: --episode-prefer-number
  episode: 7
  format: DVB
  release_group: FlexGet
  title: FooBar

? FooBar.7.PDTV-FlexGet
: options: --episode-prefer-number
  episode: 7
  format: DVB
  release_group: FlexGet
  title: FooBar

? FooBar.0307.PDTV-FlexGet
: episode: 7
  format: DVB
  release_group: FlexGet
  season: 3
  title: FooBar

? FooBar.307.PDTV-FlexGet
: episode: 7
  format: DVB
  release_group: FlexGet
  season: 3
  title: FooBar

? FooBar.07.PDTV-FlexGet
: episode: 7
  format: DVB
  release_group: FlexGet
  title: FooBar

? FooBar.07v4.PDTV-FlexGet
: episode: 7
  version: 4
  format: DVB
  release_group: FlexGet
  title: FooBar

? FooBar.7.PDTV-FlexGet
: format: DVB
  release_group: FlexGet
  title: FooBar 7
  type: movie

? FooBar.7.PDTV-FlexGet
: options: -t episode
  episode: 7
  format: DVB
  release_group: FlexGet
  title: FooBar

? FooBar.7v3.PDTV-FlexGet
: options: -t episode
  episode: 7
  version: 3
  format: DVB
  release_group: FlexGet
  title: FooBar

? Test.S02E01.hdtv.real.proper
: episode: 1
  format: HDTV
  other: Proper
  proper_count: 2
  season: 2
  title: Test

? Real.Test.S02E01.hdtv.proper
: episode: 1
  format: HDTV
  other: Proper
  proper_count: 1
  season: 2
  title: Real Test

? Test.Real.S02E01.hdtv.proper
: episode: 1
  format: HDTV
  other: Proper
  proper_count: 1
  season: 2
  title: Test Real

? Test.S02E01.hdtv.proper
: episode: 1
  format: HDTV
  other: Proper
  proper_count: 1
  season: 2
  title: Test

? Test.S02E01.hdtv.real.repack.proper
: episode: 1
  format: HDTV
  other: Proper
  proper_count: 3
  season: 2
  title: Test

? Date.Show.03-29-2012.HDTV.XViD-FlexGet
: date: 2012-03-29
  format: HDTV
  release_group: FlexGet
  title: Date Show
  video_codec: XviD

? Something.1x5.Season.Complete-FlexGet
: episode: 5
  other: Complete
  season: 1
  title: Something
  release_group: FlexGet

? Something Seasons 1 & 2 - Complete
: other: Complete
  season:
  - 1
  - 2
  title: Something

? Something Seasons 4 Complete
: other: Complete
  season: 4
  title: Something

? Something.1xAll.Season.Complete-FlexGet
: other: Complete
  season: 1
  title: Something
  release_group: FlexGet

? Something.1xAll-FlexGet
: other: Complete
  season: 1
  title: Something
  release_group: FlexGet

? FlexGet.US.S2013E14.Title.Here.720p.HDTV.AAC5.1.x264-NOGRP
: audio_channels: '5.1'
  audio_codec: AAC
  country: US
  episode: 14
  format: HDTV
  release_group: NOGRP
  screen_size: 720p
  season: 2013
  title: FlexGet
  episode_title: Title Here
  video_codec: h264
  year: 2013

? FlexGet.14.of.21.Title.Here.720p.HDTV.AAC5.1.x264-NOGRP
: audio_channels: '5.1'
  audio_codec: AAC
  episode_count: 21
  episode: 14
  format: HDTV
  release_group: NOGRP
  screen_size: 720p
  title: FlexGet
  episode_title: Title Here
  video_codec: h264

? FlexGet.Series.2013.14.of.21.Title.Here.720p.HDTV.AAC5.1.x264-NOGRP
: audio_channels: '5.1'
  audio_codec: AAC
  episode_count: 21
  episode: 14
  format: HDTV
  release_group: NOGRP
  screen_size: 720p
  season: 2013
  title: FlexGet
  episode_title: Title Here
  video_codec: h264
  year: 2013

? Something.S04E05E09
: episode: # 1.x guessit this as a range from 5 to 9. But not sure if it should ...
  - 5
  - 9
  season: 4
  title: Something

? FooBar 360 1080i
: options: --episode-prefer-number
  episode: 360
  screen_size: 1080i
  title: FooBar

? FooBar 360 1080i
: episode: 60
  season: 3
  screen_size: 1080i
  title: FooBar

? FooBar 360
: screen_size: 360p
  title: FooBar

? BarFood christmas special HDTV
: options: --expected-title BarFood
  format: HDTV
  title: BarFood
  episode_title: christmas special
  episode_details: Special

? Something.2008x12.13-FlexGet
: title: Something
  date: 2008-12-13
  episode_title: FlexGet

? '[Ignored] Test 12'
: episode: 12
  release_group: Ignored
  title: Test

? '[FlexGet] Test 12'
: episode: 12
  release_group: FlexGet
  title: Test

? Test.13.HDTV-Ignored
: episode: 13
  format: HDTV
  release_group: Ignored
  title: Test

? Test.13.HDTV-Ignored
: options: --expected-series test
  episode: 13
  format: HDTV
  release_group: Ignored
  title: Test

? Test.13.HDTV-Ignored
: title: Test
  episode: 13
  format: HDTV
  release_group: Ignored

? Test.13.HDTV-Ignored
: episode: 13
  format: HDTV
  release_group: Ignored
  title: Test

? Test.13.HDTV-FlexGet
: episode: 13
  format: HDTV
  release_group: FlexGet
  title: Test

? Test.14.HDTV-Name
: episode: 14
  format: HDTV
  release_group: Name
  title: Test

? Real.Time.With.Bill.Maher.2014.10.31.HDTV.XviD-AFG.avi
: date: 2014-10-31
  format: HDTV
  release_group: AFG
  title: Real Time With Bill Maher
  video_codec: XviD

? Arrow.S03E21.Al.Sah-Him.1080p.WEB-DL.DD5.1.H.264-BS.mkv
: title: Arrow
  season: 3
  episode: 21
  episode_title: Al Sah-Him
  screen_size: 1080p
  audio_codec: DolbyDigital
  audio_channels: "5.1"
  video_codec: h264
  release_group: BS
  format: WEB-DL

? How to Make It in America - S02E06 - I'm Sorry, Who's Yosi?.mkv
: title: How to Make It in America
  season: 2
  episode: 6
  episode_title: I'm Sorry, Who's Yosi?

? 24.S05E07.FRENCH.DVDRip.XviD-FiXi0N.avi
: episode: 7
  format: DVD
  language: fr
  season: 5
  title: '24'
  video_codec: XviD
  release_group: FiXi0N

? 12.Monkeys.S01E12.FRENCH.BDRip.x264-VENUE.mkv
: episode: 12
  format: BluRay
  language: fr
  release_group: VENUE
  season: 1
  title: 12 Monkeys
  video_codec: h264

? The.Daily.Show.2015.07.01.Kirsten.Gillibrand.Extended.720p.CC.WEBRip.AAC2.0.x264-BTW.mkv
? The.Daily.Show.2015.07.01.Kirsten.Gillibrand.Extended.720p.ComedyCentral.WEBRip.AAC2.0.x264-BTW.mkv
? The.Daily.Show.2015.07.01.Kirsten.Gillibrand.Extended.720p.Comedy.Central.WEBRip.AAC2.0.x264-BTW.mkv
: audio_channels: '2.0'
  audio_codec: AAC
  date: 2015-07-01
  format: WEBRip
  other: Extended
  release_group: BTW
  screen_size: 720p
  streaming_service: Comedy Central
  title: The Daily Show
  episode_title: Kirsten Gillibrand
  video_codec: h264

? The.Daily.Show.2015.07.01.Kirsten.Gillibrand.Extended.Interview.720p.CC.WEBRip.AAC2.0.x264-BTW.mkv
: audio_channels: '2.0'
  audio_codec: AAC
  date: 2015-07-01
  format: WEBRip
  release_group: BTW
  screen_size: 720p
  streaming_service: Comedy Central
  title: The Daily Show
  episode_title: Kirsten Gillibrand Extended Interview
  video_codec: h264

? The.Daily.Show.2015.07.02.Sarah.Vowell.CC.WEBRip.AAC2.0.x264-BTW.mkv
: audio_channels: '2.0'
  audio_codec: AAC
  date: 2015-07-02
  format: WEBRip
  release_group: BTW
  streaming_service: Comedy Central
  title: The Daily Show
  episode_title: Sarah Vowell
  video_codec: h264

? 90.Day.Fiance.S02E07.I.Have.To.Tell.You.Something.720p.HDTV.x264-W4F
: episode: 7
  format: HDTV
  screen_size: 720p
  season: 2
  title: 90 Day Fiance
  episode_title: I Have To Tell You Something
  release_group: W4F

? Doctor.Who.2005.S04E06.FRENCH.LD.DVDRip.XviD-TRACKS.avi
: episode: 6
  format: DVD
  language: fr
  release_group: TRACKS
  season: 4
  title: Doctor Who
  other: LD
  video_codec: XviD
  year: 2005

? Astro.Le.Petit.Robot.S01E01+02.FRENCH.DVDRiP.X264.INT-BOOLZ.mkv
: episode: [1, 2]
  format: DVD
  language: fr
  release_group: INT-BOOLZ
  season: 1
  title: Astro Le Petit Robot
  video_codec: h264

? Annika.Bengtzon.2012.E01.Le.Testament.De.Nobel.FRENCH.DVDRiP.XViD-STVFRV.avi
: episode: 1
  format: DVD
  language: fr
  release_group: STVFRV
  title: Annika Bengtzon
  episode_title: Le Testament De Nobel
  video_codec: XviD
  year: 2012

? Dead.Set.02.FRENCH.LD.DVDRip.XviD-EPZ.avi
: episode: 2
  format: DVD
  language: fr
  other: LD
  release_group: EPZ
  title: Dead Set
  video_codec: XviD

? Phineas and Ferb S01E00 & S01E01 & S01E02
: episode: [0, 1, 2]
  season: 1
  title: Phineas and Ferb

? Show.Name.S01E02.S01E03.HDTV.XViD.Etc-Group
: episode: [2, 3]
  format: HDTV
  release_group: Etc-Group
  season: 1
  title: Show Name
  video_codec: XviD

? Show Name - S01E02 - S01E03 - S01E04 - Ep Name
: episode: [2, 3, 4]
  season: 1
  title: Show Name
  episode_title: Ep Name

? Show.Name.1x02.1x03.HDTV.XViD.Etc-Group
: episode: [2, 3]
  format: HDTV
  release_group: Etc-Group
  season: 1
  title: Show Name
  video_codec: XviD

? Show Name - 1x02 - 1x03 - 1x04 - Ep Name
: episode: [2, 3, 4]
  season: 1
  title: Show Name
  episode_title: Ep Name

? Show.Name.S01E02.HDTV.XViD.Etc-Group
: episode: 2
  format: HDTV
  release_group: Etc-Group
  season: 1
  title: Show Name
  video_codec: XviD

? Show Name - S01E02 - My Ep Name
: episode: 2
  season: 1
  title: Show Name
  episode_title: My Ep Name

? Show Name - S01.E03 - My Ep Name
: episode: 3
  season: 1
  title: Show Name
  episode_title: My Ep Name

? Show.Name.S01E02E03.HDTV.XViD.Etc-Group
: episode: [2, 3]
  format: HDTV
  release_group: Etc-Group
  season: 1
  title: Show Name
  video_codec: XviD

? Show Name - S01E02-03 - My Ep Name
: episode: [2, 3]
  season: 1
  title: Show Name
  episode_title: My Ep Name

? Show.Name.S01.E02.E03
: episode: [2, 3]
  season: 1
  title: Show Name

? Show_Name.1x02.HDTV_XViD_Etc-Group
: episode: 2
  format: HDTV
  release_group: Etc-Group
  season: 1
  title: Show Name
  video_codec: XviD

? Show Name - 1x02 - My Ep Name
: episode: 2
  season: 1
  title: Show Name
  episode_title: My Ep Name

? Show_Name.1x02x03x04.HDTV_XViD_Etc-Group
: episode: [2, 3, 4]
  format: HDTV
  release_group: Etc-Group
  season: 1
  title: Show Name
  video_codec: XviD

? Show Name - 1x02-03-04 - My Ep Name
: episode: [2, 3, 4]
  season: 1
  title: Show Name
  episode_title: My Ep Name

# 1x guess this as episode 100 but 101 as episode 1 season 1.
? Show.Name.100.Event.2010.11.23.HDTV.XViD.Etc-Group
: date: 2010-11-23
  season: 1
  episode: 0
  format: HDTV
  release_group: Etc-Group
  title: Show Name
  episode_title: Event
  video_codec: XviD

? Show.Name.101.Event.2010.11.23.HDTV.XViD.Etc-Group
: date: 2010-11-23
  season: 1
  episode: 1
  format: HDTV
  release_group: Etc-Group
  title: Show Name
  episode_title: Event
  video_codec: XviD

? Show.Name.2010.11.23.HDTV.XViD.Etc-Group
: date: 2010-11-23
  format: HDTV
  release_group: Etc-Group
  title: Show Name

? Show Name - 2010-11-23 - Ep Name
: date: 2010-11-23
  title: Show Name
  episode_title: Ep Name

? Show Name Season 1 Episode 2 Ep Name
: episode: 2
  season: 1
  title: Show Name
  episode_title: Ep Name

? Show.Name.S01.HDTV.XViD.Etc-Group
: format: HDTV
  release_group: Etc-Group
  season: 1
  title: Show Name
  video_codec: XviD

? Show.Name.E02-03
: episode: [2, 3]
  title: Show Name

? Show.Name.E02.2010
: episode: 2
  year: 2010
  title: Show Name

? Show.Name.E23.Test
: episode: 23
  title: Show Name
  episode_title: Test

? Show.Name.Part.3.HDTV.XViD.Etc-Group
: part: 3
  title: Show Name
  format: HDTV
  video_codec: XviD
  release_group: Etc-Group
  type: movie
  # Fallback to movie type because we can't tell it's a series ...

? Show.Name.Part.1.and.Part.2.Blah-Group
: part: [1, 2]
  title: Show Name
  type: movie
  # Fallback to movie type because we can't tell it's a series ...

? Show Name - 01 - Ep Name
: episode: 1
  title: Show Name
  episode_title: Ep Name

? 01 - Ep Name
: episode: 1
  title: Ep Name

? Show.Name.102.HDTV.XViD.Etc-Group
: episode: 2
  format: HDTV
  release_group: Etc-Group
  season: 1
  title: Show Name
  video_codec: XviD

? '[HorribleSubs] Maria the Virgin Witch - 01 [720p].mkv'
: episode: 1
  release_group: HorribleSubs
  screen_size: 720p
  title: Maria the Virgin Witch

? '[ISLAND]One_Piece_679_[VOSTFR]_[V1]_[8bit]_[720p]_[EB7838FC].mp4'
: options: -E
  crc32: EB7838FC
  episode: 679
  release_group: ISLAND
  screen_size: 720p
  title: One Piece
  subtitle_language: fr
  video_profile: 8bit
  version: 1

? '[ISLAND]One_Piece_679_[VOSTFR]_[8bit]_[720p]_[EB7838FC].mp4'
: options: -E
  crc32: EB7838FC
  episode: 679
  release_group: ISLAND
  screen_size: 720p
  title: One Piece
  subtitle_language: fr
  video_profile: 8bit

? '[Kaerizaki-Fansub]_One_Piece_679_[VOSTFR][HD_1280x720].mp4'
: options: -E
  episode: 679
  other: HD
  release_group: Kaerizaki-Fansub
  screen_size: 720p
  title: One Piece
  subtitle_language: fr

? '[Kaerizaki-Fansub]_One_Piece_679_[VOSTFR][FANSUB][HD_1280x720].mp4'
: options: -E
  episode: 679
  other:
  - Fansub
  - HD
  release_group: Kaerizaki-Fansub
  screen_size: 720p
  title: One Piece
  subtitle_language: fr

? '[Kaerizaki-Fansub]_One_Piece_681_[VOSTFR][HD_1280x720]_V2.mp4'
: options: -E
  episode: 681
  other: HD
  release_group: Kaerizaki-Fansub
  screen_size: 720p
  title: One Piece
  subtitle_language: fr
  version: 2

? '[Kaerizaki-Fansub] High School DxD New 04 VOSTFR HD (1280x720) V2.mp4'
: options: -E
  episode: 4
  other: HD
  release_group: Kaerizaki-Fansub
  screen_size: 720p
  title: High School DxD New
  subtitle_language: fr
  version: 2

? '[Kaerizaki-Fansub] One Piece 603 VOSTFR PS VITA (960x544) V2.mp4'
: options: -E
  episode: 603
  release_group: Kaerizaki-Fansub
  other: PS Vita
  screen_size: 960x544
  title: One Piece
  subtitle_language: fr
  version: 2

? '[Group Name] Show Name.13'
: episode: 13
  release_group: Group Name
  title: Show Name

? '[Group Name] Show Name - 13'
: episode: 13
  release_group: Group Name
  title: Show Name

? '[Group Name] Show Name 13'
: episode: 13
  release_group: Group Name
  title: Show Name

# [Group Name] Show Name.13-14
# [Group Name] Show Name - 13-14
# Show Name 13-14

? '[Stratos-Subs]_Infinite_Stratos_-_12_(1280x720_H.264_AAC)_[379759DB]'
: audio_codec: AAC
  crc32: 379759DB
  episode: 12
  release_group: Stratos-Subs
  screen_size: 720p
  title: Infinite Stratos
  video_codec: h264

# [ShinBunBu-Subs] Bleach - 02-03 (CX 1280x720 x264 AAC)

? '[SGKK] Bleach 312v1 [720p/MKV]'
: options: -E  # guessit 1.x for episode only when version is guessed, but it's doesn't make it consistent.
  episode: 312
  release_group: SGKK
  screen_size: 720p
  title: Bleach
  version: 1

? '[Ayako]_Infinite_Stratos_-_IS_-_07_[H264][720p][EB7838FC]'
: crc32: EB7838FC
  episode: 7
  release_group: Ayako
  screen_size: 720p
  title: Infinite Stratos
  video_codec: h264

? '[Ayako] Infinite Stratos - IS - 07v2 [H264][720p][44419534]'
: crc32: '44419534'
  episode: 7
  release_group: Ayako
  screen_size: 720p
  title: Infinite Stratos
  video_codec: h264
  version: 2

? '[Ayako-Shikkaku] Oniichan no Koto Nanka Zenzen Suki Janain Dakara ne - 10 [LQ][h264][720p] [8853B21C]'
: crc32: 8853B21C
  episode: 10
  release_group: Ayako-Shikkaku
  screen_size: 720p
  title: Oniichan no Koto Nanka Zenzen Suki Janain Dakara ne
  video_codec: h264

# TODO: Add support for absolute episodes
? Bleach - s16e03-04 - 313-314
? Bleach.s16e03-04.313-314
? Bleach.s16e03-04.313-314
? Bleach - s16e03-04 - 313-314
? Bleach.s16e03-04.313-314
? Bleach s16e03e04 313-314
: episode: [3, 4]
  season: 16
  title: Bleach

? Bleach - 313-314
: options: -E
  episode: [313, 314]
  title: Bleach

? '[ShinBunBu-Subs] Bleach - 02-03 (CX 1280x720 x264 AAC)'
: audio_codec: AAC
  episode: [2, 3]
  release_group: ShinBunBu-Subs
  screen_size: 720p
  title: Bleach
  video_codec: h264

? 003. Show Name - Ep Name.avi
: episode: 3
  title: Show Name
  episode_title: Ep Name

? 003-004. Show Name - Ep Name.avi
: episode: [3, 4]
  title: Show Name
  episode_title: Ep Name

? One Piece - 102
: episode: 2
  season: 1
  title: One Piece

? "[ACX]_Wolf's_Spirit_001.mkv"
: episode: 1
  release_group: ACX
  title: "Wolf's Spirit"

? Project.Runway.S14E00.and.S14E01.(Eng.Subs).SDTV.x264-[2Maverick].mp4
: episode: [0, 1]
  format: TV
  release_group: 2Maverick
  season: 14
  title: Project Runway
  subtitle_language: en
  video_codec: h264

? '[Hatsuyuki-Kaitou]_Fairy_Tail_2_-_16-20_[720p][10bit].torrent'
: episode: [16, 17, 18, 19, 20]
  release_group: Hatsuyuki-Kaitou
  screen_size: 720p
  title: Fairy Tail 2
  video_profile: 10bit

? '[Hatsuyuki-Kaitou]_Fairy_Tail_2_-_16-20_(191-195)_[720p][10bit].torrent'
: options: -E
  episode: [16, 17, 18, 19, 20, 191, 192, 193, 194, 195]
  release_group: Hatsuyuki-Kaitou
  screen_size: 720p
  title: Fairy Tail 2

? "Looney Tunes 1940x01 Porky's Last Stand.mkv"
: episode: 1
  season: 1940
  title: Looney Tunes
  episode_title: Porky's Last Stand
  year: 1940

? The.Good.Wife.S06E01.E10.720p.WEB-DL.DD5.1.H.264-CtrlHD/The.Good.Wife.S06E09.Trust.Issues.720p.WEB-DL.DD5.1.H.264-CtrlHD.mkv
: audio_channels: '5.1'
  audio_codec: DolbyDigital
  episode: 9
  format: WEB-DL
  release_group: CtrlHD
  screen_size: 720p
  season: 6
  title: The Good Wife
  episode_title: Trust Issues
  video_codec: h264

? Fear the Walking Dead - 01x02 - So Close, Yet So Far.REPACK-KILLERS.French.C.updated.Addic7ed.com.mkv
: episode: 2
  language: fr
  other: Proper
  proper_count: 1
  season: 1
  title: Fear the Walking Dead
  episode_title: So Close, Yet So Far

? Fear the Walking Dead - 01x02 - En Close, Yet En Far.REPACK-KILLERS.French.C.updated.Addic7ed.com.mkv
: episode: 2
  language: fr
  other: Proper
  proper_count: 1
  season: 1
  title: Fear the Walking Dead
  episode_title: En Close, Yet En Far

? /av/unsorted/The.Daily.Show.2015.07.22.Jake.Gyllenhaal.720p.HDTV.x264-BATV.mkv
: date: 2015-07-22
  format: HDTV
  release_group: BATV
  screen_size: 720p
  title: The Daily Show
  episode_title: Jake Gyllenhaal
  video_codec: h264

? "[7.1.7.8.5] Foo Bar - 11 (H.264) [5235532D].mkv"
: options: -E
  episode: 11

? my 720p show S01E02
: options: -T "my 720p show"
  title: my 720p show
  season: 1
  episode: 2

? my 720p show S01E02 720p
: options: -T "my 720p show"
  title: my 720p show
  season: 1
  episode: 2
  screen_size: 720p

? -my 720p show S01E02
: options: -T "re:my \d+p show"
  screen_size: 720p

? Show S01E02
: options: -T "The Show"
  title: Show
  season: 1
  episode: 2

? Foo's &amp; Bars (2009) S01E01 720p XviD-2HD[AOEU]
: episode: 1
  release_group: 2HD[AOEU]
  screen_size: 720p
  season: 1
  title: Foo's &amp; Bars
  video_codec: XviD
  year: 2009

? Date.Series.10-11-2008.XViD
: date: 2008-11-10
  title: Date
  video_codec: XviD

? Scrubs/SEASON-06/Scrubs.S06E09.My.Perspective.DVDRip.XviD-WAT/scrubs.s06e09.dvdrip.xvid-wat.avi
: container: avi
  episode: 9
  episode_title: My Perspective
  format: DVD
  mimetype: video/x-msvideo
  release_group: WAT
  season: 6
  title: Scrubs
  video_codec: XviD

? '[PuyaSubs!] Digimon Adventure tri - 01 [720p][F9967949].mkv'
: container: mkv
  crc32: F9967949
  episode: 1
  mimetype: video/x-matroska
  release_group: PuyaSubs!
  screen_size: 720p
  title: Digimon Adventure tri

? Sherlock.S01.720p.BluRay.x264-AVCHD
: format: BluRay
  screen_size: 720p
  season: 1
  title: Sherlock
  video_codec: h264

? Running.Wild.With.Bear.Grylls.S02E07.Michael.B.Jordan.PROPER.HDTV.x264-W4F.avi
: container: avi
  episode: 7
  episode_title: Michael B Jordan
  format: HDTV
  mimetype: video/x-msvideo
  other: Proper
  proper_count: 1
  release_group: W4F
  season: 2
  title: Running Wild With Bear Grylls
  video_codec: h264

? Homeland.S05E11.Our.Man.in.Damascus.German.Sub.720p.HDTV.x264.iNTERNAL-BaCKToRG
: episode: 11
  episode_title: Our Man in Damascus
  format: HDTV
  release_group: iNTERNAL-BaCKToRG
  screen_size: 720p
  season: 5
  subtitle_language: de
  title: Homeland
  type: episode
  video_codec: h264

? Breaking.Bad.S01E01.2008.BluRay.VC1.1080P.5.1.WMV-NOVO
: title: Breaking Bad
  season: 1
  episode: 1
  year: 2008
  format: BluRay
  screen_size: 1080p
  audio_channels: '5.1'
  container: WMV
  release_group: NOVO
  type: episode

? Cosmos.A.Space.Time.Odyssey.S01E02.HDTV.x264.PROPER-LOL
: title: Cosmos A Space Time Odyssey
  season: 1
  episode: 2
  format: HDTV
  video_codec: h264
  other: Proper
  proper_count: 1
  release_group: LOL
  type: episode

? Fear.The.Walking.Dead.S02E01.HDTV.x264.AAC.MP4-k3n
: title: Fear The Walking Dead
  season: 2
  episode: 1
  format: HDTV
  video_codec: h264
  audio_codec: AAC
  container: MP4
  release_group: k3n
  type: episode

? Elementary.S01E01.Pilot.DVDSCR.x264.PREAiR-NoGRP
: title: Elementary
  season: 1
  episode: 1
  episode_details: Pilot
  episode_title: Pilot
  format: DVD
  video_codec: h264
  other: [Screener, Preair]
  release_group: NoGRP
  type: episode

? Once.Upon.a.Time.S05E19.HDTV.x264.REPACK-LOL[ettv]
: title: Once Upon a Time
  season: 5
  episode: 19
  format: HDTV
  video_codec: h264
  other: Proper
  proper_count: 1
  release_group: LOL[ettv]
  type: episode

? Show.Name.S01E03.WEB-DL.x264.HUN-nIk
: title: Show Name
  season: 1
  episode: 3
  format: WEB-DL
  video_codec: h264
  language: hu
  release_group: nIk
  type: episode

? Game.of.Thrones.S6.Ep5.X265.Dolby.2.0.KTM3.mp4
: audio_channels: '2.0'
  audio_codec: DolbyDigital
  container: mp4
  episode: 5
  release_group: KTM3
  season: 6
  title: Game of Thrones
  type: episode
  video_codec: h265

? Fargo.-.Season.1.-.720p.BluRay.-.x264.-.ShAaNiG
: format: BluRay
  release_group: ShAaNiG
  screen_size: 720p
  season: 1
  title: Fargo
  type: episode
  video_codec: h264

? Show.Name.S02E02.Episode.Title.1080p.WEB-DL.x264.5.1Ch.-.Group
: audio_channels: '5.1'
  episode: 2
  episode_title: Episode Title
  format: WEB-DL
  release_group: Group
  screen_size: 1080p
  season: 2
  title: Show Name
  type: episode
  video_codec: h264

? Breaking.Bad.S01E01.2008.BluRay.VC1.1080P.5.1.WMV-NOVO
: audio_channels: '5.1'
  container: WMV
  episode: 1
  format: BluRay
  release_group: NOVO
  screen_size: 1080p
  season: 1
  title: Breaking Bad
  type: episode
  year: 2008

? Cosmos.A.Space.Time.Odyssey.S01E02.HDTV.x264.PROPER-LOL
: episode: 2
  format: HDTV
  other: Proper
  proper_count: 1
  release_group: LOL
  season: 1
  title: Cosmos A Space Time Odyssey
  type: episode
  video_codec: h264

? Elementary.S01E01.Pilot.DVDSCR.x264.PREAiR-NoGRP
: episode: 1
  episode_details: Pilot
  episode_title: Pilot
  format: DVD
  other:
  - Screener
  - Preair
  release_group: NoGRP
  season: 1
  title: Elementary
  type: episode
  video_codec: h264

? Fear.The.Walking.Dead.S02E01.HDTV.x264.AAC.MP4-k3n.mp4
: audio_codec: AAC
  container:
  - MP4
  - mp4
  episode: 1
  format: HDTV
  mimetype: video/mp4
  release_group: k3n
  season: 2
  title: Fear The Walking Dead
  type: episode
  video_codec: h264

? Game.of.Thrones.S03.1080p.BluRay.DTS-HD.MA.5.1.AVC.REMUX-FraMeSToR
: audio_channels: '5.1'
  audio_codec: DTS
  audio_profile: HDMA
  format: BluRay
  other: Remux
  release_group: FraMeSToR
  screen_size: 1080p
  season: 3
  title: Game of Thrones
  type: episode

? Show.Name.S01E02.HDTV.x264.NL-subs-ABC
: episode: 2
  format: HDTV
  release_group: ABC
  season: 1
  subtitle_language: nl
  title: Show Name
  type: episode
  video_codec: h264

? Friends.S01-S10.COMPLETE.720p.BluRay.x264-PtM
: format: BluRay
  other: Complete
  release_group: PtM
  screen_size: 720p
  season: # Should it be [1, 2, 3, 4, 5, 6, 7, 8, 9, 10] ?
  - 1
  - 2
  - 3
  - 4
  - 5
  - 6
  - 7
  - 8
  - 9
  - 10
  title: Friends
  type: episode
  video_codec: h264

? Duck.Dynasty.S02E07.Streik.German.DOKU.DL.WS.DVDRiP.x264-CDP
: episode: 7
  episode_title: Streik German DOKU
  format: DVD
  language: mul
  other: WideScreen
  release_group: CDP
  season: 2
  title: Duck Dynasty
  type: episode
  video_codec: h264

? Family.Guy.S13E14.JOLO.German.AC3D.DL.720p.WebHD.x264-CDD
: audio_codec: AC3
  episode: 14
  episode_title: JOLO German
  format: WEB-DL
  language: mul
  release_group: CDD
  screen_size: 720p
  season: 13
  title: Family Guy
  type: episode
  video_codec: h264

? How.I.Met.Your.Mother.COMPLETE.SERIES.DVDRip.XviD-AR
: options: -L en -C us
  format: DVD
  other: Complete
  release_group: AR
  title: How I Met Your Mother
  type: movie # Should be episode
  video_codec: XviD

? Show Name The Complete Seasons 1 to 5 720p BluRay x265 HEVC-SUJAIDR[UTR]
: format: BluRay
  other: Complete
  release_group: SUJAIDR[UTR]
  screen_size: 720p
  season:
  - 1
  - 2
  - 3
  - 4
  - 5
  title: Show Name
  type: episode
  video_codec: h265

? Fear.the.Walking.Dead.-.Season.2.epi.02.XviD.Eng.Ac3-5.1.sub.ita.eng.iCV-MIRCrew
: options: -t episode
  audio_channels: '5.1'
  audio_codec: AC3
  episode: 2
  episode_title: epi
  language: en
  release_group: iCV-MIRCrew
  season: 2
  subtitle_language: it
  title: Fear the Walking Dead
  type: episode
  video_codec: XviD

? Game.Of.Thrones.S06E04.720p.PROPER.HDTV.x264-HDD
: episode: 4
  format: HDTV
  other: Proper
  proper_count: 1
  release_group: HDD
  screen_size: 720p
  season: 6
  title: Game Of Thrones
  type: episode
  video_codec: h264

? Marvels.Daredevil.S02E04.WEBRip.x264-NF69.mkv
: container: mkv
  episode: 4
  format: WEBRip
  release_group: NF69
  season: 2
  title: Marvels Daredevil
  type: episode
  video_codec: h264

? The.Walking.Dead.S06E01.FRENCH.1080p.WEB-DL.DD5.1.HEVC.x265-GOLF68
: audio_channels: '5.1'
  audio_codec: DolbyDigital
  episode: 1
  format: WEB-DL
  language: fr
  release_group: GOLF68
  screen_size: 1080p
  season: 6
  title: The Walking Dead
  type: episode
  video_codec: h265

? American.Crime.S01E03.FASTSUB.VOSTFR.720p.HDTV.x264-F4ST
: episode: 3
  format: HDTV
  other: Fastsub
  release_group: F4ST
  screen_size: 720p
  season: 1
  subtitle_language: fr
  title: American Crime
  type: episode
  video_codec: h264

? Gotham.S02E12.FASTSUB.VOSTFR.HDTV.X264-F4ST3R
: episode: 12
  format: HDTV
  other: Fastsub
  release_group: F4ST3R
  season: 2
  subtitle_language: fr
  title: Gotham
  type: episode
  video_codec: h264

# WEBRip + LD
? Australian.Story.2016.05.23.Into.The.Fog.of.War.Part.1.360p.LDTV.WEBRIP.[MPup]
: title: Australian Story
  date: 2016-05-23
  episode_title: Into The Fog of War
  part: 1
  screen_size: 360p
  other: LD
  format: WEBRip
  release_group: MPup
  type: episode

# AHDTV
? Show.Name.S04E06.FRENCH.AHDTV.XviD
: title: Show Name
  season: 4
  episode: 6
  language: fr
  format: AHDTV
  video_codec: XviD
  type: episode

# WEBDLRip
? Show.Name.s06e14.WEBDLRip.-qqss44.avi
: title: Show Name
  season: 6
  episode: 14
  format: WEBRip
  release_group: qqss44
  container: avi
  mimetype: video/x-msvideo
  type: episode

# WEBCap
? Steven.Universe.S03E06.Steven.Floats.720p.WEBCap.x264-SRS
: title: Steven Universe
  season: 3
  episode: 6
  episode_title: Steven Floats
  screen_size: 720p
  format: WEBRip
  video_codec: h264
  release_group: SRS
  type: episode

# DSR
? Show.Name.S05E09.Some.Episode.Title.WS.DSR.x264-[NY2]
: title: Show Name
  season: 5
  episode: 9
  episode_title: Some Episode Title
  other: WideScreen
  format: SATRip
  video_codec: h264
  release_group: NY2
  type: episode

# DSRip
? Squidbillies.S04E05.WS.DSRip.XviD-aAF
: title: Squidbillies
  season: 4
  episode: 5
  other: WideScreen
  format: SATRip
  video_codec: XviD
  release_group: aAF
  type: episode


? /series/The.B*.B*.T*.S10E01.1080p.HDTV.X264-DIMENSION[rarbg]/The.B*.B*.T*.S10E01.1080p.HDTV.X264-DIMENSION.mkv
: container: mkv
  episode: 1
  format: HDTV
  mimetype: video/x-matroska
  release_group: DIMENSION[rarbg]
  screen_size: 1080p
  season: 10
  title: The B B T
  type: episode
  video_codec: h264

? '[Y-F] Very long Show Name Here - 03 Vostfr HD 8bits'
: release_group: Y-F
  title: Very long Show Name Here
  episode: 3
  subtitle_language: fr
  other: HD
  video_profile: 8bit
  type: episode

? '[.www.site.com.].-.Snooze.and.Go.Sleep.S03E02.1080p.HEVC.x265-MeGusta'
: episode: 2
  release_group: MeGusta
  screen_size: 1080p
  season: 3
  title: Snooze and Go Sleep
  type: episode
  video_codec: h265
  website: www.site.com

? Show.Name.S01.720p.HDTV.DD5.1.x264-Group/show.name.0106.720p-group.mkv
: title: Show Name
  season: 1
  screen_size: 720p
  format: HDTV
  audio_codec: DolbyDigital
  audio_channels: '5.1'
  video_codec: h264
  release_group: Group
  episode: 6
  container: mkv
  type: episode


? Coupling Season 1 - 4 Complete DVDRip/Coupling Season 4/Coupling - (4x03) - Bed Time.mkv
: title: Coupling
  other: Complete
  format: DVD
  season: 4
  episode: 3
  episode_title: Bed Time
  container: mkv
  type: episode


? Vice.News.Tonight.2016.10.10.1080p.HBO.WEBRip.AAC2.0.H.264-monkee
: title: Vice News Tonight
  date: 2016-10-10
  screen_size: 1080p
  format: WEBRip
  audio_codec: AAC
  audio_channels: '2.0'
  video_codec: h264
  release_group: monkee
  type: episode

# Streaming service: Amazon
? Show.Name.S07E04.Service.1080p.AMZN.WEBRip.DD+5.1.x264
: title: Show Name
  season: 7
  episode: 4
  episode_title: Service
  screen_size: 1080p
  streaming_service: Amazon Prime
  format: WEBRip
  audio_codec: DolbyDigital
  audio_channels: '5.1'
  video_codec: h264
  type: episode

# Streaming service: Comedy Central
? Show.Name.2016.09.28.Nice.Title.Extended.1080p.CC.WEBRip.AAC2.0.x264-monkee
: title: Show Name
  date: 2016-09-28
  episode_title: Nice Title
  other: Extended
  screen_size: 1080p
  streaming_service: Comedy Central
  format: WEBRip
  audio_codec: AAC
  audio_channels: '2.0'
  video_codec: h264
  release_group: monkee
  type: episode

# Streaming service: The CW
? Show.Name.US.S12E20.Nice.Title.720p.CW.WEBRip.AAC2.0.x264-monkee
: title: Show Name
  country: US
  season: 12
  episode: 20
  episode_title: Nice Title
  screen_size: 720p
  streaming_service: The CW
  format: WEBRip
  audio_codec: AAC
  audio_channels: '2.0'
  video_codec: h264
  release_group: monkee
  type: episode

# Streaming service: AMBC
? Show.Name.2016.09.27.Nice.Title.720p.AMBC.WEBRip.AAC2.0.x264-monkee
: title: Show Name
  date: 2016-09-27
  episode_title: Nice Title
  screen_size: 720p
  streaming_service: ABC
  format: WEBRip
  audio_codec: AAC
  audio_channels: '2.0'
  video_codec: h264
  release_group: monkee
  type: episode

# Streaming service: AMBC
? Show.Name.720p.HIST.WEBRip.AAC2.0.H.264-monkee
: options: -t episode
  title: Show Name
  screen_size: 720p
  streaming_service: History
  format: WEBRip
  audio_codec: AAC
  audio_channels: '2.0'
  video_codec: h264
  release_group: monkee
  type: episode

# Streaming service: PBS
? Show.Name.2015.Nice.Title.1080p.PBS.WEBRip.AAC2.0.H264-monkee
: options: -t episode
  title: Show Name
  year: 2015
  episode_title: Nice Title
  screen_size: 1080p
  streaming_service: PBS
  format: WEBRip
  audio_codec: AAC
  audio_channels: '2.0'
  video_codec: h264
  release_group: monkee
  type: episode

# Streaming service: SeeSo
? Show.Name.2016.Nice.Title.1080p.SESO.WEBRip.AAC2.0.x264-monkee
: options: -t episode
  title: Show Name
  year: 2016
  episode_title: Nice Title
  screen_size: 1080p
  streaming_service: SeeSo
  format: WEBRip
  audio_codec: AAC
  audio_channels: '2.0'
  video_codec: h264
  release_group: monkee
  type: episode

# Streaming service: Discovery
? Show.Name.S01E03.Nice.Title.720p.DISC.WEBRip.AAC2.0.x264-NTb
: title: Show Name
  season: 1
  episode: 3
  episode_title: Nice Title
  screen_size: 720p
  streaming_service: Discovery
  format: WEBRip
  audio_codec: AAC
  audio_channels: '2.0'
  video_codec: h264
  release_group: NTb
  type: episode

# Streaming service: BBC iPlayer
? Show.Name.2016.08.18.Nice.Title.720p.iP.WEBRip.AAC2.0.H.264-monkee
: title: Show Name
  date: 2016-08-18
  episode_title: Nice Title
  streaming_service: BBC iPlayer
  screen_size: 720p
  format: WEBRip
  audio_codec: AAC
  audio_channels: '2.0'
  video_codec: h264
  release_group: monkee
  type: episode

# Streaming service: A&E
? Show.Name.S15E18.Nice.Title.720p.AE.WEBRip.AAC2.0.H.264-monkee
: title: Show Name
  season: 15
  episode: 18
  episode_title: Nice Title
  screen_size: 720p
  streaming_service: A&E
  format: WEBRip
  audio_codec: AAC
  audio_channels: '2.0'
  video_codec: h264
  release_group: monkee
  type: episode

# Streaming service: Adult Swim
? Show.Name.S04E01.Nice.Title.1080p.AS.WEBRip.AAC2.0.H.264-monkee
: title: Show Name
  season: 4
  episode: 1
  episode_title: Nice Title
  screen_size: 1080p
  streaming_service: Adult Swim
  format: WEBRip
  audio_codec: AAC
  audio_channels: '2.0'
  video_codec: h264
  release_group: monkee
  type: episode

# Streaming service: Netflix
? Show.Name.2013.S02E03.1080p.NF.WEBRip.DD5.1.x264-NTb.mkv
: title: Show Name
  year: 2013
  season: 2
  episode: 3
  screen_size: 1080p
  streaming_service: Netflix
  format: WEBRip
  audio_codec: DolbyDigital
  audio_channels: '5.1'
  video_codec: h264
  release_group: NTb
  container: mkv
  mimetype: video/x-matroska
  type: episode

# Streaming service: CBS
? Show.Name.2016.05.10.Nice.Title.720p.CBS.WEBRip.AAC2.0.x264-monkee
: title: Show Name
  date: 2016-05-10
  episode_title: Nice Title
  screen_size: 720p
  streaming_service: CBS
  format: WEBRip
  audio_codec: AAC
  audio_channels: '2.0'
  video_codec: h264
  release_group: monkee
  type: episode

# Streaming service: NBA TV
? NBA.2016.02.27.Team.A.vs.Team.B.720p.NBA.WEBRip.AAC2.0.H.264-monkee
: title: NBA
  date: 2016-02-27
  episode_title: Team A vs Team B
  screen_size: 720p
  streaming_service: NBA TV
  format: WEBRip
  audio_codec: AAC
  audio_channels: '2.0'
  video_codec: h264
  release_group: monkee
  type: episode

# Streaming service: ePix
? Show.Name.S05E04.Nice.Title.Part4.720p.EPIX.WEBRip.AAC2.0.H.264-monkee
: title: Show Name
  season: 5
  episode: 4
  episode_title: Nice Title
  part: 4
  screen_size: 720p
  streaming_service: ePix
  format: WEBRip
  audio_codec: AAC
  audio_channels: '2.0'
  video_codec: h264
  release_group: monkee
  type: episode

# Streaming service: NBC
? Show.Name.S41E03.Nice.Title.720p.NBC.WEBRip.AAC2.0.x264-monkee
: title: Show Name
  season: 41
  episode: 3
  episode_title: Nice Title
  screen_size: 720p
  streaming_service: NBC
  format: WEBRip
  audio_codec: AAC
  audio_channels: '2.0'
  video_codec: h264
  release_group: monkee
  type: episode

# Streaming service: Syfy
? Show.Name.S01E02.Nice.Title.720p.SYFY.WEBRip.AAC2.0.x264-group
: title: Show Name
  season: 1
  episode: 2
  episode_title: Nice Title
  screen_size: 720p
  streaming_service: Syfy
  format: WEBRip
  audio_codec: AAC
  audio_channels: '2.0'
  video_codec: h264
  release_group: group
  type: episode

# Streaming service: Spike TV
? Show.Name.S01E02.Nice.Title.720p.SPKE.WEBRip.AAC2.0.x264-group
: title: Show Name
  season: 1
  episode: 2
  episode_title: Nice Title
  screen_size: 720p
  streaming_service: Spike TV
  format: WEBRip
  audio_codec: AAC
  audio_channels: '2.0'
  video_codec: h264
  release_group: group
  type: episode

# Streaming service: IFC
? Show.Name.S01E02.Nice.Title.720p.IFC.WEBRip.AAC2.0.x264-group
: title: Show Name
  season: 1
  episode: 2
  episode_title: Nice Title
  screen_size: 720p
  streaming_service: IFC
  format: WEBRip
  audio_codec: AAC
  audio_channels: '2.0'
  video_codec: h264
  release_group: group
  type: episode

# Streaming service: NATG
? Show.Name.S01E02.Nice.Title.720p.NATG.WEBRip.AAC2.0.x264-group
: title: Show Name
  season: 1
  episode: 2
  episode_title: Nice Title
  screen_size: 720p
  streaming_service: National Geographic
  format: WEBRip
  audio_codec: AAC
  audio_channels: '2.0'
  video_codec: h264
  release_group: group
  type: episode

# Streaming service: NFL
? Show.Name.S01E02.Nice.Title.720p.NFL.WEBRip.AAC2.0.x264-group
: title: Show Name
  season: 1
  episode: 2
  episode_title: Nice Title
  screen_size: 720p
  streaming_service: NFL
  format: WEBRip
  audio_codec: AAC
  audio_channels: '2.0'
  video_codec: h264
  release_group: group
  type: episode

# Streaming service: UFC
? Show.Name.S01E02.Nice.Title.720p.UFC.WEBRip.AAC2.0.x264-group
: title: Show Name
  season: 1
  episode: 2
  episode_title: Nice Title
  screen_size: 720p
  streaming_service: UFC
  format: WEBRip
  audio_codec: AAC
  audio_channels: '2.0'
  video_codec: h264
  release_group: group
  type: episode

# Streaming service: TV Land
? Show.Name.S01E02.Nice.Title.720p.TVL.WEBRip.AAC2.0.x264-group
: title: Show Name
  season: 1
  episode: 2
  episode_title: Nice Title
  screen_size: 720p
  streaming_service: TV Land
  format: WEBRip
  audio_codec: AAC
  audio_channels: '2.0'
  video_codec: h264
  release_group: group
  type: episode

# Streaming service: Crunchy Roll
? Show.Name.S01.1080p.CR.WEBRip.AAC.2.0.x264-monkee
: title: Show Name
  season: 1
  screen_size: 1080p
  streaming_service: Crunchy Roll
  format: WEBRip
  audio_codec: AAC
  audio_channels: '2.0'
  video_codec: h264
  release_group: monkee
  type: episode

# Streaming service: Disney
? Show.Name.S01.1080p.DSNY.WEBRip.AAC.2.0.x264-monkee
: title: Show Name
  season: 1
  screen_size: 1080p
  streaming_service: Disney
  format: WEBRip
  audio_codec: AAC
  audio_channels: '2.0'
  video_codec: h264
  release_group: monkee
  type: episode

# Streaming service: Nickelodeon
? Show.Name.S01.1080p.NICK.WEBRip.AAC.2.0.x264-monkee
: title: Show Name
  season: 1
  screen_size: 1080p
  streaming_service: Nickelodeon
  format: WEBRip
  audio_codec: AAC
  audio_channels: '2.0'
  video_codec: h264
  release_group: monkee
  type: episode

# Streaming service: TFou
? Show.Name.S01.1080p.TFOU.WEBRip.AAC.2.0.x264-monkee
: title: Show Name
  season: 1
  screen_size: 1080p
  streaming_service: TFou
  format: WEBRip
  audio_codec: AAC
  audio_channels: '2.0'
  video_codec: h264
  release_group: monkee
  type: episode

? frasier.s8e6-768660.srt
: container: srt
  episode: 6
  episode_title: '768660'
  season: 8
  title: frasier
  type: episode

? Show.Name.S03E15.480p.177mb.Proper.HDTV.x264
: title: Show Name
  season: 3
  episode: 15
  screen_size: 480p
  size: 177MB
  other: Proper
  proper_count: 1
  format: HDTV
  video_codec: h264
  type: episode

? Show.Name.S03E15.480p.4.8GB.Proper.HDTV.x264
: title: Show Name
  season: 3
  episode: 15
  screen_size: 480p
  size: 4.8GB
  other: Proper
  proper_count: 1
  format: HDTV
  video_codec: h264
  type: episode

? Show.Name.S03.1.1TB.Proper.HDTV.x264
: title: Show Name
  season: 3
  size: 1.1TB
  other: Proper
  proper_count: 1
  format: HDTV
  video_codec: h264
  type: episode

? Some.Show.S02E14.1080p.HDTV.X264-reenc.GROUP
? Some.Show.S02E14.1080p.HDTV.X264-re-enc.GROUP
? Some.Show.S02E14.1080p.HDTV.X264-re-encoded.GROUP
? Some.Show.S02E14.1080p.HDTV.X264-reencoded.GROUP
: title: Some Show
  season: 2
  episode: 14
  screen_size: 1080p
  format: HDTV
  video_codec: h264
  other: ReEncoded
  release_group: GROUP
  type: episode

# DDP is DD+
? Show.Name.2016.S01E01.2160p.AMZN.WEBRip.DDP5.1.x264-Group
: title: Show Name
  year: 2016
  season: 1
  episode: 1
  screen_size: 4K
  streaming_service: Amazon Prime
  format: WEBRip
  audio_codec: DolbyDigital
  audio_channels: '5.1'
  video_codec: h264
  release_group: Group
  type: episode

? Show Name S02e19 [Mux - H264 - Ita Aac] DLMux by UBi
: title: Show Name
  season: 2
  episode: 19
  video_codec: h264
  language: it
  audio_codec: AAC
  format: WEB-DL
  other: Mux
  release_group: UBi
  type: episode

? Show Name S01e10[Mux - 1080p - H264 - Ita Eng Ac3 - Sub Ita Eng]DLMux By GiuseppeTnT Littlelinx
: title: Show Name
  season: 1
  episode: 10
  screen_size: 1080p
  video_codec: h264
  language: [it, en]
  format: WEB-DL
  other: Mux
  audio_codec: AC3
  subtitle_language: [it, en]
  release_group: GiuseppeTnT Littlelinx
  type: episode

? Show Name S04e07-08 [H264 - Ita Aac] HDTVMux by Group
: title: Show Name
  season: 4
  episode: [7, 8]
  video_codec: h264
  language: it
  audio_codec: AAC
  format: HDTV
  other: Mux
  release_group: Group
  type: episode

? Show Name 3x18 Un Tuffo Nel Passato ITA HDTVMux x264 Group
: title: Show Name
  season: 3
  episode: 18
  episode_title: Un Tuffo Nel Passato
  language: it
  format: HDTV
  other: Mux
  video_codec: h264
  release_group: Group
  type: episode

? Show.Name.S03.1080p.BlurayMUX.AVC.DTS-HD.MA
: title: Show Name
  season: 3
  screen_size: 1080p
  format: BluRay
  other: Mux
  video_codec: h264
  audio_codec: DTS
  audio_profile: HDMA
  type: episode

<<<<<<< HEAD
? Show.Name.-.07.(2016).[RH].[English.Dubbed][WEBRip]..[HD.1080p]
: options: -t episode
  episode: 7
  format: WEBRip
  language: en
  other: HD
  screen_size: 1080p
  title: Show Name
  type: episode
  year: 2016

? Show.Name.-.476-479.(2007).[HorribleSubs][WEBRip]..[HD.720p]
: options: -t episode -E
  episode:
  - 476
  - 477
  - 478
  - 479
  format: WEBRip
  other: HD
  release_group: HorribleSubs
  screen_size: 720p
  title: Show Name
  type: episode
  year: 2007
=======
? /11.22.63/Season 1/11.22.63.106.hdtv-abc
: options: -T 11.22.63
  title: 11.22.63
  season: 1
  episode: 6
  format: HDTV
  release_group: abc
  type: episode
>>>>>>> 7634f7fb
<|MERGE_RESOLUTION|>--- conflicted
+++ resolved
@@ -2758,7 +2758,6 @@
   audio_profile: HDMA
   type: episode
 
-<<<<<<< HEAD
 ? Show.Name.-.07.(2016).[RH].[English.Dubbed][WEBRip]..[HD.1080p]
 : options: -t episode
   episode: 7
@@ -2784,7 +2783,7 @@
   title: Show Name
   type: episode
   year: 2007
-=======
+
 ? /11.22.63/Season 1/11.22.63.106.hdtv-abc
 : options: -T 11.22.63
   title: 11.22.63
@@ -2792,5 +2791,4 @@
   episode: 6
   format: HDTV
   release_group: abc
-  type: episode
->>>>>>> 7634f7fb
+  type: episode