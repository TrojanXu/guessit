--- conflicted
+++ resolved
@@ -2196,7 +2196,20 @@
   video_codec: h265
   website: www.site.com
 
-<<<<<<< HEAD
+? Show.Name.S01.720p.HDTV.DD5.1.x264-Group/show.name.0106.720p-group.mkv
+: title: Show Name
+  season: 1
+  screen_size: 720p
+  format: HDTV
+  audio_codec: DolbyDigital
+  audio_channels: '5.1'
+  video_codec: h264
+  release_group: Group
+  episode: 6
+  container: mkv
+  type: episode
+
+
 ? Coupling Season 1 - 4 Complete DVDRip/Coupling Season 4/Coupling - (4x03) - Bed Time.mkv
 : title: Coupling
   other: Complete
@@ -2619,17 +2632,4 @@
   episode_title: '768660'
   season: 8
   title: frasier
-=======
-? Show.Name.S01.720p.HDTV.DD5.1.x264-Group/show.name.0106.720p-group.mkv
-: title: Show Name
-  season: 1
-  screen_size: 720p
-  format: HDTV
-  audio_codec: DolbyDigital
-  audio_channels: '5.1'
-  video_codec: h264
-  release_group: Group
-  episode: 6
-  container: mkv
->>>>>>> ae7d1334
   type: episode