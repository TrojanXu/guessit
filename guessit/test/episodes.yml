--- conflicted
+++ resolved
@@ -2902,7 +2902,6 @@
   release_group: CasStudio
   type: episode
 
-<<<<<<< HEAD
 ? From [ WWW.TORRENTING.COM ] - White.Rabbit.Project.S01E08.1080p.NF.WEBRip.DD5.1.x264-ViSUM/White.Rabbit.Project.S01E08.1080p.NF.WEBRip.DD5.1.x264-ViSUM.mkv
 : title: White Rabbit Project
   website: WWW.TORRENTING.COM
@@ -2916,7 +2915,8 @@
   video_codec: h264
   release_group: ViSUM
   container: mkv
-=======
+  type: episode
+
 ? /tv/Daniel Tiger's Neighborhood/S02E06 - Playtime Is Different.mp4
 : season: 2
   episode: 6
@@ -3018,5 +3018,4 @@
   audio_codec: DolbyDigital
   audio_channels: '5.1'
   release_group: Het.Robot.Team.OYM
->>>>>>> 8b5df70f
   type: episode