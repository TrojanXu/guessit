*.pyc
.eric4project
.ropeproject
.idea
.project
.pydevproject
<<<<<<< HEAD
.settings/
=======
.settings
>>>>>>> 2d3a6c17

dist
build
docs/_build
guessit.egg-info<|MERGE_RESOLUTION|>--- conflicted
+++ resolved
@@ -4,11 +4,7 @@
 .idea
 .project
 .pydevproject
-<<<<<<< HEAD
-.settings/
-=======
 .settings
->>>>>>> 2d3a6c17
 
 dist
 build
